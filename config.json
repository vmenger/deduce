--- conflicted
+++ resolved
@@ -231,9 +231,9 @@
             "annotator_type": "regexp",
             "group": "ages",
             "args": {
-                "regexp_pattern": "(\\d{1,3})([ -](jarige|jarig|jaar))",
+                "regexp_pattern": "(?i)(?<!(policontrole) )(?<!(gedurende) )(?<!(controle|onder de) )(?<!(sinds|om de|in de) )(?<!(over|elke) )(?<!(nog) )(?<!(na|op|al) )(?<!(<) )(?<!\\d-)(?<!\\d\\d-)(?<!\\d)(?<!\\d[,.])((((\\d-|\\d\\d-))?(\\d[,\\.]\\d|\\d{1,3}))([ -](jarige|jarig|jaar)))(?!\\w)(?! (geleden|na|aanwezig|getrouwd|gestopt|gerookt|gebruikt|gestaakt))",
                 "tag": "leeftijd",
-                "capturing_group": 1
+                "capturing_group": 10
             }
         },
         "identifier": {
@@ -248,18 +248,12 @@
             "annotator_type": "custom",
             "group": "phone_numbers",
             "args": {
-<<<<<<< HEAD
                 "module": "deduce.process.annotator",
                 "class": "PhoneNumberAnnotator",
                 "phone_regexp": "(^|(?<!\\d))(\\(?(0031|\\+31|0)(1[035]|2[0347]|3[03568]|4[03456]|5[0358]|6|7|88|800|91|90[069]|[1-5]\\d{2})\\)?) ?-? ?((\\d{2,4}[ -]?)+\\d{2,4})",
                 "min_digits": 9,
                 "max_digits": 11,
                 "tag": "telefoonnummer"
-=======
-                "regexp_pattern": "(?i)(?<!(policontrole) )(?<!(gedurende) )(?<!(controle|onder de) )(?<!(sinds|om de|in de) )(?<!(over|elke) )(?<!(nog) )(?<!(na|op|al) )(?<!(<) )(?<!\\d-)(?<!\\d\\d-)(?<!\\d)(?<!\\d[,.])((((\\d-|\\d\\d-))?(\\d[,\\.]\\d|\\d{1,3}))([ -](jarige|jarig|jaar)))(?!\\w)(?! (geleden|na|aanwezig|getrouwd|gestopt|gerookt|gebruikt|gestaakt))",
-                "tag": "leeftijd",
-                "capturing_group": 10
->>>>>>> a63eec4c
             }
         },
         "email": {
