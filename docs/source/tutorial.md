--- conflicted
+++ resolved
@@ -236,24 +236,13 @@
 It's important to copy the directory, or your changes will be overwritten with the next `deduce` update. Currently, there is no additional documentation available on how to structure and transform the lookup items in the directory, other than inspecting the pre-packaged files. Also remember that any updates to lookup values in next releases of Deduce will not be applied if `deduce` loads items from a copy, differences need to be tracked manually with each release.
 
 ### recall booster
-<<<<<<< HEAD
 For rule based systems the trade-off between precision and recall is a well known problem. In order to increase recall, `deduce` has a `recall_boost` option, which can be turned on in the `base_config.json` by setting `use_recall_boost` to `true`. If you only want to use a subset of the recall boost functionality you can remove the `recall_booster_config` in that specific annotator. The resulting changes are listed in the table below.
-=======
-For rule based systems the trade-off between precision and recall is a well known problem. In order to increase recall, `deduce` has a `recall_boost` option, which can be turned on in the `base_config.json` by setting `use_recall_boost` to `true`.  The resulting changes are listed in the table below.
->>>>>>> 184ab3c7
 
 | **Annotator** | **Change** |
 | --- | --- |
 | first_name_lookup | Matches also first names occurring in lowercase if they exceed the minimum length specified in the annotator config |
-<<<<<<< HEAD
 | surname_lookup | Matches also surnames occurring in lowercase if they exceed the minimum length specified in the annotator config |
 | date_dmy_1 | matches dates in dmy format, e.g. 01-01-2012. The recall booster setting allows for a day followed by month or month followed by year as well. the year criterium is stronger for month-year so only 2 digits without punctuation is not allowed, while that is ok if all three elements are present. |
 | date_dmy_2 | matches dates in dmy format, e.g. 01 jan 2012. The recall booster setting allows for a day followed by month or month followed by year as well. the year criterium is stronger for month-year so only 2 digits without punctuation is not allowed, while that is ok if all three elements are present. also the prefix and postfix criteria differ slightly, so it will still tag `jan-2012` in `34-jan-2012`. |
 | date_ymd_1 | matches dates in ymd format, e.g. 2012-01-01. The recall booster setting allows for a year followed by month or month followed by day as well. The year criterium is already strong for this setting. This annotator will also tag year only elements between 1900 and 2029. If a year is surrounded by spaces (in e.g. `2012 jan 5`) this will tag a duplicate, but the length criterium will resolve this within deduce before returning the final annotations.
 | date_ymd_2 | matches dates in ymd format, e.g. `2012 januari 01`. The recall booster setting allows for a year followed by month or month followed by day as well. The year criterium is already strong for this setting. This annotator will also tag a mention of only a month, this can cause duplicates but the length criterium will resolve this within deduce |
-
-
-will add more here YAAAAY
-=======
-| surname_lookup | Matches also surnames occurring in lowercase if they exceed the minimum length specified in the annotator config |
->>>>>>> 184ab3c7
