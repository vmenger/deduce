--- conflicted
+++ resolved
@@ -124,13 +124,6 @@
 # mypy
 .mypy_cache/
 
-<<<<<<< HEAD
-.idea
-
-#vscode
-.vscode/
-=======
 # ide
 .idea
-.vscode
->>>>>>> 8d092774
+.vscode