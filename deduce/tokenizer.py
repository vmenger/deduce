--- conflicted
+++ resolved
@@ -39,13 +39,8 @@
             continue
 
         # Split if we transition between alpha, hook and other
-<<<<<<< HEAD
-        if type_of(char) != type_of(text[index-1]):
+        if type_of(char) != type_of(text[index - 1]):
             tokens.append(Token(text[last_split:index], last_split, index))
-=======
-        if type_of(char) != type_of(text[index - 1]):
-            tokens.append(text[last_split:index])
->>>>>>> a889d84b
             last_split = index
 
     # Append the tokens
@@ -58,14 +53,8 @@
     # Return
     return tokens
 
-<<<<<<< HEAD
-def join_tokens(tokens: list[str]) -> str:
-    """ Join a list of tokens together, simple when using the custom tokenize method """
-=======
-
 def join_tokens(tokens):
     """Join a list of tokens together, simple when using the custom tokenize method"""
->>>>>>> a889d84b
     return "".join(tokens)
 
 
