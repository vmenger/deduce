--- conflicted
+++ resolved
@@ -62,18 +62,13 @@
             the package. If you want to make changes to source files, it's recommended
             to copy the source data and pointing deduce to this folder with this
             argument.
-<<<<<<< HEAD
-        build_lookup_structs: Will always reload and rebuild lookup structs
-            rather than using the cache when this is set to `True`.
-        save_lookup_structs: Should the lookup structures be pickled (cached)
-            upon loading? Default: `True`.
-=======
         cache_path: The path to store cache files. This is used to store lookup
             structures, and is used to speed up loading times. By default, this is
             the same as the lookup list path.
         build_lookup_structs: Will always reload and rebuild lookup structs rather than
             using the cache when this is set to `True`.
->>>>>>> 1dc4b309
+        save_lookup_structs: Should the lookup structures be pickled (cached)
+            upon loading? Default: `True`.
     """
 
     def __init__(  # pylint: disable=R0913
@@ -103,14 +98,10 @@
             load_base_config=load_base_config, user_config=config
         )
 
-<<<<<<< HEAD
         self.lookup_data_path = ensure_path(lookup_data_path)
+        self.cache_path = ensure_path(cache_path)
 
         logging.info("Going to init tokenizers.")
-=======
-        self.lookup_data_path = self._initialize_path_or_str(lookup_data_path)
-        self.cache_path = self._initialize_path_or_str(cache_path)
->>>>>>> 1dc4b309
         self.tokenizers = {"default": self._initialize_tokenizer(self.lookup_data_path)}
         logging.debug("Done initing tokenizers.")
 
@@ -161,16 +152,6 @@
         return frozendict(config)
 
     @staticmethod
-<<<<<<< HEAD
-=======
-    def _initialize_path_or_str(path: Union[str, Path]) -> Path:
-        if isinstance(path, str):
-            path = Path(path)
-
-        return path
-
-    @staticmethod
->>>>>>> 1dc4b309
     def _initialize_tokenizer(lookup_data_path: Path) -> dd.Tokenizer:
         raw_itemsets = load_raw_itemsets(
             base_path=lookup_data_path,
@@ -191,8 +172,6 @@
 
     @staticmethod
     def _get_multi_token_annotator(args: dict, extras: dict) -> dd.process.Annotator:
-<<<<<<< HEAD
-
         lookup_struct = extras["ds"][args.pop("lookup_values")]
 
         if isinstance(lookup_struct, LookupTrie):
@@ -209,9 +188,6 @@
                     "When constructing a MultiTokenLookupAnnotator from a LookupSet, "
                     "a tokenizer must be given."
                 )
-=======
-        lookup_struct = extras["ds"][args["lookup_values"]]
->>>>>>> 1dc4b309
 
             lookup_trie = LookupTrie(matching_pipeline=lookup_struct.matching_pipeline)
             for phrase in filter(None, map(tokenizer.tokenize, lookup_struct)):
