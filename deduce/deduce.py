--- conflicted
+++ resolved
@@ -107,11 +107,7 @@
 
     # Flatten tags
     if flatten and has_nested_tags(text):
-<<<<<<< HEAD
-        flatten_text_all_phi(text)
-=======
         text = flatten_text_all_phi(text)
->>>>>>> ad8df50c
 
 	# Return text
     return text
