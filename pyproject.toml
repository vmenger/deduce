--- conflicted
+++ resolved
@@ -26,14 +26,12 @@
 
 [tool.poetry.dependencies]
 python = "^3.9"
+docdeid = "1.0.0"
 rapidfuzz = "^2.11.1"
 regex = "^2022.9.13"
 frozendict = "^2.3.10"
-<<<<<<< HEAD
 deprecated = "^1.2.14"
 pytest-datadir = "^1.5.0"
-=======
->>>>>>> ef0d522a
 
 [tool.poetry.group.dev]
 optional = false
