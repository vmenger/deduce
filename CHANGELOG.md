--- conflicted
+++ resolved
@@ -5,12 +5,6 @@
 The format is based on [Keep a Changelog](https://keepachangelog.com/en/1.0.0/),
 and this project adheres to [Semantic Versioning](https://semver.org/spec/v2.0.0.html).
 
-<<<<<<< HEAD
-## 1.0.5 [unreleased]
-
-### Added
-### Fixed
-=======
 ## 1.0.7 [unreleased]
 
 ## 1.0.6 (2021-10-06)
@@ -22,7 +16,6 @@
 
 ### Fixed
 - Minor bug where tag flattening had no effect
->>>>>>> ad8df50c
 
 ## 1.0.4 (2021-10-05)
 
