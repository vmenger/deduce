# Changelog

All notable changes to this project will be documented in this file.

The format is based on [Keep a Changelog](https://keepachangelog.com/en/1.0.0/),
and this project adheres to [Semantic Versioning](https://semver.org/spec/v2.0.0.html).

## 1.0.7 [unreleased]

<<<<<<< HEAD
### Changed
- Internal code formatting improvements
=======
### Added
- Contributing guidelines
>>>>>>> 6c5e5fc4

## 1.0.6 (2021-10-06)

### Fixed
- Bug with multiple 4-digit mg dosages in one text

## 1.0.5 (2021-10-05)

### Fixed
- Minor bug where tag flattening had no effect

## 1.0.4 (2021-10-05)

### Added
- Changelog
- Additional unit tests for whitespace/punctuation

### Fixed
- Various whitespace/punctuation bugs
- Bug with nested tags not related to person names
- Bug with adjacent tags not being merged

## 1.0.3 (2021-07-07)

### Added
- Structured annotations
- Some unit tests

### Fixed
- Error with outdated unicode package
- Bug with context

## 1.0.2 
Release to PyPI

## 1.0.1 
Small bugfix for None as input

## 1.0.0 
Initial version<|MERGE_RESOLUTION|>--- conflicted
+++ resolved
@@ -7,13 +7,11 @@
 
 ## 1.0.7 [unreleased]
 
-<<<<<<< HEAD
 ### Changed
 - Internal code formatting improvements
-=======
+
 ### Added
 - Contributing guidelines
->>>>>>> 6c5e5fc4
 
 ## 1.0.6 (2021-10-06)
 
