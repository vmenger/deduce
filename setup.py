--- conflicted
+++ resolved
@@ -46,9 +46,5 @@
     # What does your project relate to?
     keywords='de-identification',
 
-<<<<<<< HEAD
-    install_requires=['nltk', 'docdeid==0.0.6'],
-=======
-    install_requires=['nltk', 'docdeid==0.0.5'],
->>>>>>> 8bfd08f7
+    install_requires=['nltk', 'docdeid==0.0.3'],
 )