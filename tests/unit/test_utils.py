--- conflicted
+++ resolved
@@ -27,11 +27,7 @@
         assert not utils.str_match("willem", "klaas", max_edit_distance=1)
 
 
-<<<<<<< HEAD
-class TestClassForName:
-=======
 class TestClassFromName:
->>>>>>> 07dd563f
     def test_class_from_name(self):
         assert (
             utils.get_class_from_name(
